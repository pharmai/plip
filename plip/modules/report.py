--- conflicted
+++ resolved
@@ -44,19 +44,16 @@
         report = et.Element('report')
         plipversion = et.SubElement(report, 'plipversion')
         plipversion.text = __version__
-<<<<<<< HEAD
+        date_of_creation = et.SubElement(report, 'date_of_creation')
+        date_of_creation.text = time.strftime("%Y/%m/%d")
+        citation_information = et.SubElement(report, 'citation_information')
+        citation_information.text = "Salentin,S. et al. PLIP: fully automated protein-ligand interaction profiler. " \
+           "Nucl. Acids Res. (1 July 2015) 43 (W1): W443-W447. doi: 10.1093/nar/gkv315"
         mode = et.SubElement(report, 'mode')
         if config.DNARECEPTOR:
             mode.text = 'dna_receptor'
         else:
             mode.text = 'default'
-=======
-        date_of_creation = et.SubElement(report, 'date_of_creation')
-        date_of_creation.text = time.strftime("%Y/%m/%d")
-        citation_information = et.SubElement(report, 'citation_information')
-        citation_information.text = "Salentin,S. et al. PLIP: fully automated protein-ligand interaction profiler. " \
-           "Nucl. Acids Res. (1 July 2015) 43 (W1): W443-W447. doi: 10.1093/nar/gkv315"
->>>>>>> 9a66ac88
         pdbid = et.SubElement(report, 'pdbid')
         pdbid.text = self.mol.pymol_name.upper()
         filetype = et.SubElement(report, 'filetype')
