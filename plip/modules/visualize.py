"""
Protein-Ligand Interaction Profiler - Analyze and visualize protein-ligand interactions in PDB files.
visualize.py - Visualization of PLIP results using PyMOL.
Copyright 2014-2015 Sebastian Salentin

Licensed under the Apache License, Version 2.0 (the "License");
you may not use this file except in compliance with the License.
You may obtain a copy of the License at

    http://www.apache.org/licenses/LICENSE-2.0

Unless required by applicable law or agreed to in writing, software
distributed under the License is distributed on an "AS IS" BASIS,
WITHOUT WARRANTIES OR CONDITIONS OF ANY KIND, either express or implied.
See the License for the specific language governing permissions and
limitations under the License.
"""


# Own modules
from supplemental import initialize_pymol, start_pymol, write_message, colorlog, sysexit
import config
from pymolplip import PyMOLVisualizer
from plipremote import VisualizerData

# Python Standard Library
import json
import sys

# Special imports
from pymol import cmd
import pymol


def select_by_ids(selname, idlist, selection_exists=False, chunksize=20, restrict=None):
    """Selection with a large number of ids concatenated into a selection
    list can cause buffer overflow in PyMOL. This function takes a selection
    name and and list of IDs (list of integers) as input and makes a careful
    step-by-step selection (packages of 20 by default)"""
    idlist = list(set(idlist))  # Remove duplicates
    if not selection_exists:
        cmd.select(selname, 'None')  # Empty selection first
    idchunks = [idlist[i:i+chunksize] for i in xrange(0, len(idlist), chunksize)]
    for idchunk in idchunks:
        cmd.select(selname, '%s or (id %s)' % (selname, '+'.join(map(str, idchunk))))
    if restrict is not None:
        cmd.select(selname, '%s and %s' % (selname, restrict))


def visualize_in_pymol(plcomplex):
    """Visualizes the protein-ligand pliprofiler at one site in PyMOL."""

    vis = PyMOLVisualizer(plcomplex)



    #####################
    # Set everything up #
    #####################

    pdbid = plcomplex.pdbid
    lig_members = plcomplex.lig_members
    chain = plcomplex.chain
    if config.PEPTIDES != []:
        vis.ligname = 'PeptideChain%s' % plcomplex.chain

    ligname = vis.ligname
    hetid = plcomplex.hetid

    metal_ids = plcomplex.metal_ids
    metal_ids_str = '+'.join([str(i) for i in metal_ids])

    ########################
    # Basic visualizations #
    ########################

    start_pymol(run=True, options='-pcq', quiet=not config.DEBUG)
    vis.set_initial_representations()

    cmd.load(plcomplex.sourcefile)
    current_name = cmd.get_object_list(selection='(all)')[0]
    write_message('Setting current_name to "%s" and pdbid to "%s\n"' % (current_name, pdbid), mtype='debug')
    cmd.set_name(current_name, pdbid)
    cmd.hide('everything', 'all')
<<<<<<< HEAD
    if config.PEPTIDES != []:
        cmd.select(ligname, 'chain %s and not resn HOH' % plcomplex.chain)
    else:
        cmd.select(ligname, 'resn %s and chain %s and resi %s*' % (hetid, chain, plcomplex.position))
=======
    cmd.select(ligname, 'resn %s and chain %s and resi %s*' % (hetid, chain, plcomplex.position))
    write_message("Selecting ligand for PDBID %s and ligand name %s with: " % (pdbid, ligname), mtype='debug')
    write_message('resn %s and chain %s and resi %s*' % (hetid, chain, plcomplex.position), mtype='debug')
>>>>>>> 3be53289

    # Visualize and color metal ions if there are any
    if not len(metal_ids) == 0:
        vis.select_by_ids(ligname, metal_ids, selection_exists=True)
        cmd.show('spheres', 'id %s and %s' % (metal_ids_str, pdbid))

    # Additionally, select all members of composite ligands
    if len(lig_members) > 1:
        for member in lig_members:
           resid, chain, resnr = member[0], member[1], str(member[2])
           cmd.select(ligname, '%s or (resn %s and chain %s and resi %s)' % (ligname, resid, chain, resnr))
    
    cmd.show('sticks', ligname)
    cmd.color('myblue')
    cmd.color('myorange', ligname)
    cmd.util.cnc('all')
    if not len(metal_ids) == 0:
        cmd.color('hotpink', 'id %s' % metal_ids_str)
        cmd.hide('sticks', 'id %s' % metal_ids_str)
        cmd.set('sphere_scale', 0.3, ligname)
    cmd.deselect()


    vis.make_initial_selections()

    vis.show_hydrophobic()  # Hydrophobic Contacts
    vis.show_hbonds()  # Hydrogen Bonds
    vis.show_halogen()  # Halogen Bonds
    vis.show_stacking()  # pi-Stacking Interactions
    vis.show_cationpi()  # pi-Cation Interactions
    vis.show_sbridges()  # Salt Bridges
    vis.show_wbridges()  # Water Bridges
    vis.show_metal()  # Metal Coordination

    vis.refinements()


    vis.zoom_to_ligand()

    vis.selections_cleanup()
    vis.selections_group()
    vis.additional_cleanup()
    if config.PEPTIDES == []:
        if config.PYMOL:
            vis.save_session(config.OUTPATH)
        if config.PICS:
            filename = '%s_%s' % (pdbid.upper(), "_".join([hetid, plcomplex.chain, plcomplex.position]))
            vis.save_picture(config.OUTPATH, filename)
    else:
        filename = "%s_PeptideChain%s" % (pdbid.upper(), plcomplex.chain)
        if config.PYMOL:
            vis.save_session(config.OUTPATH, override=filename)
        if config.PICS:
            vis.save_picture(config.OUTPATH, filename)<|MERGE_RESOLUTION|>--- conflicted
+++ resolved
@@ -82,16 +82,12 @@
     write_message('Setting current_name to "%s" and pdbid to "%s\n"' % (current_name, pdbid), mtype='debug')
     cmd.set_name(current_name, pdbid)
     cmd.hide('everything', 'all')
-<<<<<<< HEAD
     if config.PEPTIDES != []:
         cmd.select(ligname, 'chain %s and not resn HOH' % plcomplex.chain)
     else:
         cmd.select(ligname, 'resn %s and chain %s and resi %s*' % (hetid, chain, plcomplex.position))
-=======
-    cmd.select(ligname, 'resn %s and chain %s and resi %s*' % (hetid, chain, plcomplex.position))
     write_message("Selecting ligand for PDBID %s and ligand name %s with: " % (pdbid, ligname), mtype='debug')
     write_message('resn %s and chain %s and resi %s*' % (hetid, chain, plcomplex.position), mtype='debug')
->>>>>>> 3be53289
 
     # Visualize and color metal ions if there are any
     if not len(metal_ids) == 0:
