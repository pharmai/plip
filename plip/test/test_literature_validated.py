--- conflicted
+++ resolved
@@ -180,12 +180,8 @@
         # Publication show the prediction for Val92, Leu100 and Ile152 as hydrophobic interaction but whit
         # distance bigger than 4Å
         hydrophobics = {hydrophobic.resnr for hydrophobic in s.all_hydrophobic_contacts}
-<<<<<<< HEAD
         self.assertTrue({59, 88, 63, 113, 147}.issubset(hydrophobics))
-=======
-        #@todo Residue 100 reported to form hydrophobic contacts, but not detected
         self.assertTrue({59, 88, 63, 92, 113, 147}.issubset(hydrophobics))
->>>>>>> 30cdee50
 
     def test_1xdn(self):
         """Binding of ATP to RNA editing ligase 1 (1xdn)
@@ -215,10 +211,7 @@
         s = tmpmol.interaction_sets['0QH-A-256']
         # Hydrogen bonds to val224 and Gln200
         hbonds = {hbond.resnr for hbond in s.hbonds_pdon}
-<<<<<<< HEAD
-=======
-        #@todo Residue 2013 is reported to form a hydrogen bond, which is not detected
->>>>>>> 30cdee50
+        self.assertTrue({224, 200}.issubset(hbonds))
         self.assertTrue({224, 200}.issubset(hbonds))
         # hydrophobic interaction of Phe223 and val103
         hydrophobics = {hydrophobic.resnr for hydrophobic in s.all_hydrophobic_contacts}
