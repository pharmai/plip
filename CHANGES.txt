Changelog
---------

### 1.2.2
<<<<<<< HEAD
* Improved handling of broken PDB files and non-standard filenames
* Improved error handling
=======
* __Option to consider alternate atom locations (e.g. for ligands with several conformations)__
* Automatic fixing of missing ligand names

>>>>>>> eb9021c8

### 1.2.1
* __Mapping of canonical atom order to PDB atom order for each ligand__
* __Introduction of debug mode (--debug)__
* More robust visualization
* Handling of negative residue numbers for more cases
* Composite members in alphabetical order
* Fixes errors in aromatic ring detection
* Code improvements

### 1.2.0
* __Support for DNA and RNA as ligands__
* __Detection of metal complexes with proteins/ligands, including prediction of geometry__
* __Extended result files with detailed information on binding site residues and unpaired atoms__
*__Support for zipped and gzipped files__
* Rich verbose mode in command line with information on detected functional groups and interactions
* Automatic fixing of common errors in custom PDB files
* Refined binding site selection
* Better overall performance
* Initial test suite for metal coordination
* Classification of ligands
* Improves detection of aromatic rings and interactions involving aromatic rings
* Single nucleotides and ions not excluded anymore as ligands
* Generation of canonical smiles for complete (composite) ligands
* Generation of txt files is now optional
* Basic support for PDBQT files
* Correct handling of negative chain positions of ligands
* Improved check for valid PDB IDs
* Fixes several bugs



### 1.1.1
* __Detailed information on binding site residues in XML files__
* Improved extraction of binding site residues
* Information whether halogen bonds are made with side- or main chain of protein

#### 1.1.0
* __Folder structure and setup.py for automatic installation using pip__
* __H-Bond Donor Prioritization (see documentation for details)__
* Adds separate changelog
* Updated documentation and citation information
* Reduction of blacklist usage
* Information on excluded ligands in result files

#### 1.0.2
* __Automatic grouping of composite ligands (e.g. polysaccharides)__
* __Proper handling of alternative conformations in PDB structures__
* __Exclusion of modified residues as ligands__
* __Improved detection of hydrogen bonds__
* __Prioritization of hydrogen bonds__
* Adds atom type description in the output files
* Basic support for usage on Windows (without multithreading)
* Option to turn multithreading off by setting maxthreads to 0
* Improved detection of hydrogen bond donors in ligands
* Adaption of standard parameters
* Fixes a bug in PyMOL visualization script leading to missing or wrong interactions with pseudoatoms
* Fixes a bug leading to duplicate or triplicate detection of identical pi-cation interactions with guanidine
* Adds now unit tests
* Small changes to existing unit tests for new features

#### 1.0.1
* __Option to change detection thresholds permanently or for single runs__
* Option to (de)activate output for images, PyMOL session files and XML files
* Changed standard behaviour to output of RST report only
* Information on sidechain/backbone hydrogen bond type
* Sorted output
* Detection of more flavors of halogen bonds
* Fixed bug leading to duplicate interactions with quartamine groups

#### 1.0.0
* __Initial Release__<|MERGE_RESOLUTION|>--- conflicted
+++ resolved
@@ -2,14 +2,10 @@
 ---------
 
 ### 1.2.2
-<<<<<<< HEAD
+* __Option to consider alternate atom locations (e.g. for ligands with several conformations__
+* Automatic fixing of missing ligand names
 * Improved handling of broken PDB files and non-standard filenames
 * Improved error handling
-=======
-* __Option to consider alternate atom locations (e.g. for ligands with several conformations)__
-* Automatic fixing of missing ligand names
-
->>>>>>> eb9021c8
 
 ### 1.2.1
 * __Mapping of canonical atom order to PDB atom order for each ligand__
